import React from 'react';
import { connect } from 'react-redux';
import SnippetCard from 'organisms/snippetCard';
import { LinkBackAnchor } from 'atoms/anchor';
import Meta from 'atoms/meta';
import { Snippet as SnippetPropType } from 'typedefs';
import PropTypes from 'prop-types';
import Shell from 'organisms/shell';
import RecommendationList from 'organisms/recommendationList';
import CTA from 'organisms/cta';
import _ from 'lang';
const _l = _('en');

// Used to produce a description
const templateData = {
  pageType: 'snippet',
};

<<<<<<< HEAD
/**
 * Renders snippet pages.
 */
=======
const determineDescription = (snippet, cardTemplate) =>
  (cardTemplate === 'blog') ? snippet.description :
    _l`site.pageDescription${{...templateData, snippetName: snippet.title, snippetLanguage: snippet.language.long }}`;

>>>>>>> 81df87f6
const SnippetPage = ({
  pageContext: {
    snippet,
    logoSrc,
    splashLogoSrc,
    cardTemplate,
    recommendedSnippets = [],
  },
  lastPageTitle,
  lastPageUrl,
  acceptsCookies,
}) => {
  return (
    <>
      <Meta
        title={ snippet.title }
        description={ determineDescription(snippet, cardTemplate) }
        logoSrc={ cardTemplate === 'blog' ? snippet.cover.src : splashLogoSrc }
        structuredData={ {
          title: snippet.title,
          description: snippet.description,
          slug: snippet.slug,
          orgLogoSrc: logoSrc,
          firstSeen: snippet.firstSeen,
          lastUpdated: snippet.lastUpdated,
        } }
        canonical={ snippet.slug }
      />
      <Shell
        logoSrc={ logoSrc }
        isSearch={ false }
        isListing={ false }
        externalUrl={ snippet.url }
      >
        <LinkBackAnchor
          link={ {
            url: lastPageUrl,
            internal: true,
          } }
        >
          { _l`Back to${lastPageTitle}` }
        </LinkBackAnchor>
        <SnippetCard
          cardTemplate={ cardTemplate }
          snippet={ snippet }
          toastContainer='toast-container'
        />
        <CTA
          onlySocial={ cardTemplate === 'blog' }
          snippetUrl={ snippet.url.split('/').slice(0, 5).join('/') }
          acceptsCookies={ acceptsCookies }
        />
        <RecommendationList snippetList={ recommendedSnippets } />
        <div id="toast-container"/>
      </Shell>
    </>
  )
  ;
};

SnippetPage.propTypes = {
  /** pageContext is passed from Gatsby to the page */
  pageContext: PropTypes.shape({
    /** Snippet data for the card */
    snippet: SnippetPropType.isRequired,
    /** URI for the logo image */
    logoSrc: PropTypes.string.isRequired,
    /** URI for the splash logo image */
    splashLogoSrc: PropTypes.string.isRequired,
    /** Card template for the snippet card of this page */
    cardTemplate: PropTypes.string,
    /** List of recommended snippets */
    recommendedSnippets: PropTypes.arrayOf(SnippetPropType),
  }),
  /** Title of the last page */
  lastPageTitle: PropTypes.string.isRequired,
  /** URL of the last page */
  lastPageUrl: PropTypes.string.isRequired,
  /** Does the user accept cookies? */
  acceptsCookies: PropTypes.bool,
};

export default connect(
  state => ({
    lastPageTitle: state.navigation.lastPageTitle,
    lastPageUrl: state.navigation.lastPageUrl,
    acceptsCookies: state.shell.acceptsCookies,
  }),
  null
)(SnippetPage);<|MERGE_RESOLUTION|>--- conflicted
+++ resolved
@@ -16,16 +16,13 @@
   pageType: 'snippet',
 };
 
-<<<<<<< HEAD
-/**
- * Renders snippet pages.
- */
-=======
 const determineDescription = (snippet, cardTemplate) =>
   (cardTemplate === 'blog') ? snippet.description :
     _l`site.pageDescription${{...templateData, snippetName: snippet.title, snippetLanguage: snippet.language.long }}`;
 
->>>>>>> 81df87f6
+/**
+ * Renders snippet pages.
+ */
 const SnippetPage = ({
   pageContext: {
     snippet,
